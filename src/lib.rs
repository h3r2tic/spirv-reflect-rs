--- conflicted
+++ resolved
@@ -44,12 +44,7 @@
 
     pub fn load_u32_data(spv_data: &[u32]) -> Result<ShaderModule, &str> {
         let u8_data: &[u8] = unsafe {
-<<<<<<< HEAD
             std::slice::from_raw_parts(spv_data.as_ptr() as *const u8, spv_data.len() * std::mem::size_of::<u32>())
-=======
-            std::slice::from_raw_parts(spv_data.as_ptr() as *const u8, 
-            spv_data.len() * std::mem::size_of::<u32>())
->>>>>>> 1cfe9bef
         };
         Ok(create_shader_module(u8_data)?)
     }
@@ -600,4 +595,4 @@
         }),
         _ => Err(convert::result_to_string(result)),
     }
-}
+}