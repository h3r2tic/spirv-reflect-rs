--- conflicted
+++ resolved
@@ -36,15 +36,9 @@
 maintenance = { status = "actively-developed" }
 
 [dependencies]
-<<<<<<< HEAD
-bitflags = "1.0.4"
+bitflags = "1.2.1"
 spirv_headers = { version = "1.3.4", git = "https://github.com/gfx-rs/rspirv", rev = "7612ee7d9fbcf27c88d26e313bf6db4c1dbeb9a3" }
-num-traits = "0.2.6"
-=======
-bitflags = "1.2.1"
-spirv_headers = "1.3.4"
 num-traits = "0.2.8"
->>>>>>> f5381b9f
 serde = "1.0"
 serde_derive = "1.0.102"
 
@@ -64,4 +58,4 @@
 codegen-units = 1
 
 [features]
-generate_bindings=["bindgen"]
+generate_bindings=["bindgen"]